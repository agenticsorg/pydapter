--- conflicted
+++ resolved
@@ -1,5 +1,4 @@
 {
-<<<<<<< HEAD
   "cells": [
     {
       "cell_type": "markdown",
@@ -643,277 +642,6 @@
         "## Conclusion"
       ]
     },
-=======
- "cells": [
-  {
-   "cell_type": "markdown",
-   "id": "2edb82bb",
-   "metadata": {},
-   "source": [
-    "# Neo4j Adapter Tutorial for Pydapter\n",
-    "\n",
-    "This tutorial will show you how to use pydapter's Neo4j adapter to seamlessly\n",
-    "convert between Pydantic models and Neo4j graph databases. You'll learn how to\n",
-    "model, store, and query graph data using Pydantic's validation capabilities."
-   ]
-  },
-  {
-   "cell_type": "markdown",
-   "id": "db749e70",
-   "metadata": {},
-   "source": [
-    "## A. Prerequisites"
-   ]
-  },
-  {
-   "cell_type": "markdown",
-   "id": "4fed5f22",
-   "metadata": {},
-   "source": [
-    "### A.1 Installation"
-   ]
-  },
-  {
-   "cell_type": "markdown",
-   "id": "a3d29303",
-   "metadata": {},
-   "source": [
-    "the following command will\n",
-    "\n",
-    "- create a virtual environment in the current directory and\n",
-    "- install the `pydapter` package with the `neo4j` extra dependencies."
-   ]
-  },
-  {
-   "cell_type": "code",
-   "execution_count": null,
-   "id": "a7dc3f0d",
-   "metadata": {
-    "vscode": {
-     "languageId": "shellscript"
-    }
-   },
-   "outputs": [],
-   "source": [
-    "uv venv\n",
-    "uv pip install \"pydapter[neo4j]\""
-   ]
-  },
-  {
-   "cell_type": "markdown",
-   "id": "f0d3e68d",
-   "metadata": {},
-   "source": [
-    "### A.2 Set Up Neo4j\n",
-    "\n",
-    "The easiest way to set up Neo4j is using Docker:"
-   ]
-  },
-  {
-   "cell_type": "code",
-   "execution_count": null,
-   "id": "a69987c6",
-   "metadata": {
-    "vscode": {
-     "languageId": "shellscript"
-    }
-   },
-   "outputs": [],
-   "source": [
-    "docker run \\\n",
-    "    --name neo4j-pydapter \\\n",
-    "    -p 7474:7474 -p 7687:7687 \\\n",
-    "    -e NEO4J_AUTH=neo4j/password \\\n",
-    "    -d neo4j:latest"
-   ]
-  },
-  {
-   "cell_type": "markdown",
-   "id": "0ef06ec2",
-   "metadata": {},
-   "source": [
-    "Alternatively, you can:\n",
-    "\n",
-    "- Download and install Neo4j Desktop from\n",
-    "  [Neo4j's website](https://neo4j.com/download/)\n",
-    "- Use Neo4j AuraDB cloud service\n",
-    "- Install Neo4j directly on your system\n",
-    "\n",
-    "With Docker, you can access:\n",
-    "\n",
-    "- Neo4j Browser UI at http://localhost:7474\n",
-    "- Bolt protocol at bolt://localhost:7687\n"
-   ]
-  },
-  {
-   "cell_type": "markdown",
-   "id": "be0f59ca",
-   "metadata": {},
-   "source": [
-    "## B. Basic Example - Person Management System"
-   ]
-  },
-  {
-   "cell_type": "markdown",
-   "id": "6d8947a5",
-   "metadata": {},
-   "source": [
-    "### B.1 Store and Retrieve a Person Node from Neo4j"
-   ]
-  },
-  {
-   "cell_type": "markdown",
-   "id": "8a7cc445",
-   "metadata": {},
-   "source": [
-    "Import Required Libraries and Set Up Neo4j Config"
-   ]
-  },
-  {
-   "cell_type": "code",
-   "execution_count": 1,
-   "id": "ddc4a514",
-   "metadata": {},
-   "outputs": [],
-   "source": [
-    "from pydantic import BaseModel\n",
-    "from typing import List, Optional\n",
-    "\n",
-    "# Neo4j connection settings\n",
-    "NEO4J_URI = \"bolt://localhost:7687\"\n",
-    "NEO4J_AUTH = (\"neo4j\", \"password\")  # Default credentials, change if different\n",
-    "\n",
-    "NEO4J_CONFIG = {\n",
-    "    \"url\": NEO4J_URI,\n",
-    "    \"auth\": NEO4J_AUTH,\n",
-    "}"
-   ]
-  },
-  {
-   "cell_type": "markdown",
-   "id": "64d02a67",
-   "metadata": {},
-   "source": [
-    "set up pydantic models"
-   ]
-  },
-  {
-   "cell_type": "code",
-   "execution_count": 2,
-   "id": "bf746140",
-   "metadata": {},
-   "outputs": [],
-   "source": [
-    "# Define a Pydantic model\n",
-    "class Person(BaseModel):\n",
-    "    id: str\n",
-    "    name: str\n",
-    "    age: int\n",
-    "    email: Optional[str] = None\n",
-    "    interests: List[str] = []"
-   ]
-  },
-  {
-   "cell_type": "code",
-   "execution_count": 3,
-   "id": "1e587bdf",
-   "metadata": {},
-   "outputs": [],
-   "source": [
-    "# Create some test data\n",
-    "people = [\n",
-    "    Person(\n",
-    "        id=\"p1\",\n",
-    "        name=\"Alice\",\n",
-    "        age=30,\n",
-    "        email=\"alice@example.com\",\n",
-    "        interests=[\"coding\", \"hiking\"],\n",
-    "    ),\n",
-    "    Person(\n",
-    "        id=\"p2\",\n",
-    "        name=\"Bob\",\n",
-    "        age=25,\n",
-    "        email=\"bob@example.com\",\n",
-    "        interests=[\"gaming\", \"cooking\"],\n",
-    "    ),\n",
-    "    Person(\n",
-    "        id=\"p3\",\n",
-    "        name=\"Charlie\",\n",
-    "        age=35,\n",
-    "        email=\"charlie@example.com\",\n",
-    "        interests=[\"reading\", \"travel\"],\n",
-    "    ),\n",
-    "]"
-   ]
-  },
-  {
-   "cell_type": "code",
-   "execution_count": 4,
-   "id": "e65c374e",
-   "metadata": {},
-   "outputs": [],
-   "source": [
-    "NEO4J_PERSON_CONFIG = {**NEO4J_CONFIG, \"label\": \"Person\"}  # convience"
-   ]
-  },
-  {
-   "cell_type": "code",
-   "execution_count": 5,
-   "id": "97cb9095",
-   "metadata": {},
-   "outputs": [],
-   "source": [
-    "from pydapter.extras.neo4j_ import Neo4jAdapter\n",
-    "\n",
-    "\n",
-    "# Store data in Neo4j\n",
-    "def store_people(people_list: List[Person]):\n",
-    "    print(f\"Storing {len(people_list)} people in Neo4j...\\n\")\n",
-    "\n",
-    "    for person in people_list:\n",
-    "        result = Neo4jAdapter.to_obj(\n",
-    "            person,\n",
-    "            merge_on=\"id\",  # Property to use for MERGE operation\n",
-    "            **NEO4J_PERSON_CONFIG,\n",
-    "        )\n",
-    "        print(f\"Stored {person.name}: {result}\")\n",
-    "\n",
-    "    print(\"\\nPeople stored successfully.\\n\")\n",
-    "\n",
-    "\n",
-    "# Find people by property\n",
-    "def find_people_by_property(\n",
-    "    property_name: str = None, property_value: str = None, where_clause: str = None\n",
-    "):\n",
-    "    if not where_clause:\n",
-    "        if not property_name or not property_value:\n",
-    "            raise ValueError(\n",
-    "                \"Either 'where_clause' or both 'property_name' and 'property_value' must be provided.\"\n",
-    "            )\n",
-    "\n",
-    "    where_clause = where_clause or f\"n.{property_name} = '{property_value}'\"\n",
-    "    print(f\"Finding people with {where_clause} ...\")\n",
-    "\n",
-    "    people: List[Person] = Neo4jAdapter.from_obj(\n",
-    "        Person,\n",
-    "        {\"where\": where_clause, **NEO4J_PERSON_CONFIG},\n",
-    "        many=True,\n",
-    "    )\n",
-    "\n",
-    "    print(f\"Found {len(people)} matching people:\")\n",
-    "    for person in people:\n",
-    "        print(f\"  - {person.name} (Age: {person.age}, Email: {person.email})\")\n",
-    "\n",
-    "    return people"
-   ]
-  },
-  {
-   "cell_type": "code",
-   "execution_count": 6,
-   "id": "841cf426",
-   "metadata": {},
-   "outputs": [
->>>>>>> 63ae2536
     {
      "name": "stdout",
      "output_type": "stream",
